#!/usr/bin/env node

const { Elm } = require("./Main.js");
const { version } = require("../../package.json");
const fs = require("fs");
const globby = require("globby");
const develop = require("./develop.js");
const chokidar = require("chokidar");
const doCliStuff = require("./generate-elm-stuff.js");
const { elmPagesUiFile } = require("./elm-file-constants.js");
const generateRecords = require("./generate-records.js");
const parseFrontmatter = require("./frontmatter.js");
const path = require("path");
const { ensureDirSync, deleteIfExists } = require('./file-helpers.js')

const contentGlobPath = "content/**/*.emu";

let watcher = null;
let devServerRunning = false;

function unpackFile(path) {
  return { path, contents: fs.readFileSync(path).toString() };
}

function unpackMarkup(path) {
  const separated = parseFrontmatter(path, fs.readFileSync(path).toString());
  return {
    path,
    metadata: separated.matter,
    body: separated.content,
    extension: "emu"
  };
}

function parseMarkdown(path, fileContents) {
  const { content, data } = parseFrontmatter(path, fileContents);
  return {
    path,
    metadata: JSON.stringify(data),
    body: content,
    extension: "md"
  };
}

function run() {
  console.log("Running elm-pages...");
  const content = globby.sync([contentGlobPath], {}).map(unpackMarkup);
  const staticRoutes = generateRecords();

  const markdownContent = globby
    .sync(["content/**/*.*", "!content/**/*.emu"], {})
    .map(unpackFile)
    .map(({ path, contents }) => {
      return parseMarkdown(path, contents);
    });
  const images = globby
    .sync("images/**/*", {})
    .filter(imagePath => !fs.lstatSync(imagePath).isDirectory());

  let app = Elm.Main.init({
    flags: {
      argv: process.argv,
      versionMessage: version,
      content,
      markdownContent,
      images
    }
  });

  app.ports.printAndExitSuccess.subscribe(message => {
    console.log(message);
    process.exit(0);
  });

  app.ports.printAndExitFailure.subscribe(message => {
    console.log(message);
    process.exit(1);
  });

  app.ports.writeFile.subscribe(contents => {
    const routes = toRoutes(markdownContent.concat(content));

    doCliStuff(
      contents.watch ? "dev" : "prod",
      staticRoutes,
      markdownContent,
      content,
      function(payload) {
        console.log('@@@@@@@@@ filesToGenerate', payload.filesToGenerate);
        if (contents.watch) {
          startWatchIfNeeded();
          if (!devServerRunning) {
            devServerRunning = true;
            develop.start({
              routes,
              debug: contents.debug,
              manifestConfig: payload.manifest,
              routesWithRequests: payload.pages,
<<<<<<< HEAD
              filesToGenerate: payload.filesToGenerate
=======
              customPort: contents.customPort
>>>>>>> 79e68efb
            });
          }
        } else {
          if (payload.errors) {
            printErrorsAndExit(payload.errors);
          }

          develop.run(
            {
              routes,
              manifestConfig: payload.manifest,
              routesWithRequests: payload.pages,
              filesToGenerate: payload.filesToGenerate
            },
            () => {}
          );
        }

        ensureDirSync("./gen");
        
        // prevent compilation errors if migrating from previous elm-pages version
        deleteIfExists("./gen/Pages/ContentCache.elm");
        deleteIfExists("./gen/Pages/Platform.elm");

        fs.writeFileSync(
          "./gen/Pages.elm",
          elmPagesUiFile(staticRoutes, markdownContent, content)
        );
        console.log("elm-pages DONE");

      }
    );
  });
}

run();

function printErrorsAndExit(errors) {
  console.error(
    "Found errors. Exiting. Fix your content or parsers and re-run, or run in dev mode with `elm-pages develop`."
  );
  console.error(errors);
  process.exit(1);
}

function startWatchIfNeeded() {
  if (!watcher) {
    console.log("Watching...");
    watcher = chokidar
      .watch(["content/**/*.*"], {
        awaitWriteFinish: {
          stabilityThreshold: 500
        },
        ignoreInitial: true
      })
      .on("all", function(event, filePath) {
        console.log(`Rerunning for ${filePath}...`);
        run();
        console.log("Done!");
      });
  }
}

function toRoutes(entries) {
  return entries.map(toRoute);
}

function toRoute(entry) {
  let fullPath = entry.path
    .replace(/(index)?\.[^/.]+$/, "")
    .split("/")
    .filter(item => item !== "");
  fullPath.splice(0, 1);
  return `/${fullPath.join("/")}`;
}<|MERGE_RESOLUTION|>--- conflicted
+++ resolved
@@ -96,11 +96,8 @@
               debug: contents.debug,
               manifestConfig: payload.manifest,
               routesWithRequests: payload.pages,
-<<<<<<< HEAD
-              filesToGenerate: payload.filesToGenerate
-=======
+              filesToGenerate: payload.filesToGenerate,
               customPort: contents.customPort
->>>>>>> 79e68efb
             });
           }
         } else {
