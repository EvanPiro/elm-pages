const webpack = require("webpack");
const path = require("path");
const HTMLWebpackPlugin = require("html-webpack-plugin");
const ScriptExtHtmlWebpackPlugin = require('script-ext-html-webpack-plugin');
const CopyPlugin = require("copy-webpack-plugin");
const PrerenderSPAPlugin = require("prerender-spa-plugin");
const merge = require("webpack-merge");
const { InjectManifest } = require("workbox-webpack-plugin");
const FaviconsWebpackPlugin = require("favicons-webpack-plugin");
const AddFilesPlugin = require("./add-files-plugin.js");
const ImageminPlugin = require("imagemin-webpack-plugin").default;
const imageminMozjpeg = require("imagemin-mozjpeg");
const express = require("express");
const TerserPlugin = require('terser-webpack-plugin');
const readline = require("readline");
const webpackDevMiddleware = require("webpack-dev-middleware");
const PluginGenerateElmPagesBuild = require('./plugin-generate-elm-pages-build')

const hotReloadIndicatorStyle = `
<style>
  @keyframes lds-default {
    0%, 20%, 80%, 100% {
      transform: scale(1);
    }
    50% {
      transform: scale(1.5);
    }
  }
</style>
    `

module.exports = { start, run };
function start({ routes, debug, customPort, manifestConfig }) {
  const config = webpackOptions(false, routes, {
    debug,
    manifestConfig
  });

  const compiler = webpack(config);

  const options = {
    contentBase: false,
    hot: true,
    inline: true,
    host: "localhost",
    stats: "errors-only"
  };

  const app = express();

  app.use('/images', express.static(path.resolve(process.cwd(), "./images")));


  app.use(webpackDevMiddleware(compiler, options));
  app.use(require("webpack-hot-middleware")(compiler, {
    log: console.log, path: '/__webpack_hmr'
  }))

<<<<<<< HEAD
=======
  app.get('/elm-pages-dev-server-options', function (req, res) {
    res.json({ elmDebugger: debug });
  });

>>>>>>> bca521a9
  app.use("*", function (req, res, next) {
    // don't know why this works, but it does
    // see: https://github.com/jantimon/html-webpack-plugin/issues/145#issuecomment-170554832
    const filename = path.join(compiler.outputPath, "index.html");
<<<<<<< HEAD
=======
    const route = req.originalUrl.replace(/(\w)\/$/, "$1").replace(/^\//, "");
    const isPage = routes.includes(route);

>>>>>>> bca521a9
    compiler.outputFileSystem.readFile(filename, function (err, result) {
      if (err) {
        return next(err);
      }

      const contents = isPage
        ? replaceBaseAndLinks(result.toString(), route)
        : result

      res.set("content-type", "text/html");
      res.send(contents);
      res.end();
    });
  });

  const port = customPort || 3000;
  app.listen(port, () =>
    console.log(`🚀 elm-pages develop on http://localhost:${port}`)
  );
  // https://stackoverflow.com/questions/43667102/webpack-dev-middleware-and-static-files
  // app.use(express.static(__dirname + "/path-to-static-folder"));
}

function run({ routes, manifestConfig }) {
  webpack(
    webpackOptions(true, routes, {
      debug: false,
      manifestConfig,
    })
  ).run((err, stats) => {
    if (err) {
      console.error(err);
      process.exit(1);
    } else {
      // done
    }

    console.log(
      stats.toString({
        chunks: false, // Makes the build much quieter
        colors: true, // Shows colors in the console
        // copied from `'minimal'`
        all: false,
        modules: false,
        performance: true,
        timings: false,
        outputPath: true,
        maxModules: 0,
        errors: true,
        warnings: true,
        // our additional options
        moduleTrace: false,
        errorDetails: false
      })
    );

    const duration = roundToOneDecimal(
      (stats.endTime - stats.startTime) / 1000
    );
    console.log(`Duration: ${duration}s`);
  });
}

function roundToOneDecimal(n) {
  return Math.round(n * 10) / 10;
}

function printProgress(progress, message) {
  readline.clearLine(process.stdout);
  readline.cursorTo(process.stdout, 0);
  process.stdout.write(`${progress} ${message}`);
}
function webpackOptions(
  production,
  routes,
  { debug, manifestConfig }
) {
  const common = {
    mode: production ? "production" : "development",
    plugins: [
      new PluginGenerateElmPagesBuild(),
      new AddFilesPlugin(),
      new CopyPlugin([
        {
          from: "static/**/*",
          transformPath(targetPath, absolutePath) {
            // TODO this is a hack... how do I do this with proper config of `to` or similar?
            return targetPath.substring(targetPath.indexOf("/") + 1);
          }
        }
      ]),
      new CopyPlugin([
        {
          from: "images/",
          to: "images/"
        }
      ]),
      new ImageminPlugin({
        test: /\.(jpe?g|png|gif|svg)$/i,
        cacheFolder: path.resolve(process.cwd(), "./.cache"),
        disable: !production,
        pngquant: {
          quality: "50-70",
          speed: 7
        },
        plugins: [
          imageminMozjpeg({
            quality: 75,
            progressive: false
          })
        ]
      }),

      new HTMLWebpackPlugin({
        inject: "head",
        templateContent: `<!DOCTYPE html>
<html lang="en">

<head>
  <link rel="preload" href="content.json" as="fetch" crossorigin />

  <base href="/" />

  <meta charset="UTF-8" />
  <meta name="viewport" content="width=device-width, initial-scale=1" />

  <script>
    if ("serviceWorker" in navigator) {
      window.addEventListener("load", () => {
        navigator.serviceWorker.register("service-worker.js");
      });
    } else {
      console.log("No service worker registered.");
    }
  </script>
  ${production ? '' : hotReloadIndicatorStyle}
</head>

<body></body>


</html>`
      }),
      new ScriptExtHtmlWebpackPlugin({
        preload: /\.js$/,
        defaultAttribute: 'defer'
      }),
      new FaviconsWebpackPlugin({
        logo: `./${manifestConfig.sourceIcon}`,
        prefix: "assets/",

        publicPath: "",
        outputPath: "",

        favicons: {
          manifestRelativePaths: true,
          path: "", // Path for overriding default icons path. `string`
          appName: manifestConfig.name, // Your application's name. `string`
          appShortName: manifestConfig.short_name, // Your application's short_name. `string`. Optional. If not set, appName will be used
          appDescription: manifestConfig.description, // Your application's description. `string`
          developerName: null, // Your (or your developer's) name. `string`
          developerURL: null, // Your (or your developer's) URL. `string`
          dir: "auto", // Primary text direction for name, short_name, and description
          lang: "en-US", // Primary language for name and short_name
          background: manifestConfig.background_color, // Background colour for flattened icons. `string`
          theme_color: manifestConfig.theme_color, // Theme color user for example in Android's task switcher. `string`
          appleStatusBarStyle: "black-translucent", // Style for Apple status bar: "black-translucent", "default", "black". `string`
          display: manifestConfig.display, // Preferred display mode: "fullscreen", "standalone", "minimal-ui" or "browser". `string`
          orientation: manifestConfig.orientation, // Default orientation: "any", "natural", "portrait" or "landscape". `string`
          scope: manifestConfig.serviceworker.scope, // set of URLs that the browser considers within your app
          start_url: manifestConfig.start_url, // Start URL when launching the application from a device. `string`
          version: "1.0", // Your application's version string. `string`
          logging: true, // Print logs to console? `boolean`
          pixel_art: false, // Keeps pixels "sharp" when scaling up, for pixel art.  Only supported in offline mode.
          loadManifestWithCredentials: false, // Browsers don't send cookies when fetching a manifest, enable this to fix that. `boolean`
          icons: {
            // Platform Options:
            // - offset - offset in percentage
            // - background:
            //   * false - use default
            //   * true - force use default, e.g. set background for Android icons
            //   * color - set background for the specified icons
            //   * mask - apply mask in order to create circle icon (applied by default for firefox). `boolean`
            //   * overlayGlow - apply glow effect after mask has been applied (applied by default for firefox). `boolean`
            //   * overlayShadow - apply drop shadow after mask has been applied .`boolean`
            //
            android: true, // Create Android homescreen icon. `boolean` or `{ offset, background, mask, overlayGlow, overlayShadow }`
            appleIcon: true, // Create Apple touch icons. `boolean` or `{ offset, background, mask, overlayGlow, overlayShadow }`
            appleStartup: false, // Create Apple startup images. `boolean` or `{ offset, background, mask, overlayGlow, overlayShadow }`
            coast: false, // Create Opera Coast icon. `boolean` or `{ offset, background, mask, overlayGlow, overlayShadow }`
            favicons: true, // Create regular favicons. `boolean` or `{ offset, background, mask, overlayGlow, overlayShadow }`
            firefox: false, // Create Firefox OS icons. `boolean` or `{ offset, background, mask, overlayGlow, overlayShadow }`
            windows: false, // Create Windows 8 tile icons. `boolean` or `{ offset, background, mask, overlayGlow, overlayShadow }`
            yandex: false // Create Yandex browser icon. `boolean` or `{ offset, background, mask, overlayGlow, overlayShadow }`
          }
        }
      }),
      new InjectManifest({
        swSrc: path.resolve(__dirname, "./service-worker-template.js"),
        // don't include index.html and main.js in pre-cache because it was causing stale data for some users
        // include: [/^index\.html$/, /main\.js$/],
        include: [],
        exclude: [
          /android-chrome-.*\.png$/,
          /apple-touch-icon.*\.png/,
          /assets\//
        ],
        swDest: "service-worker.js"
      }),
      // comment this out to do performance profiling
      // (drag-and-drop `events.json` file into Chrome performance tab)
      // new webpack.debug.ProfilingPlugin()
    ],
    output: {},
    resolve: {
      modules: [
        path.resolve(process.cwd(), `./node_modules`),
        // TODO: find a cleaner way to do this.
        // This line just needs a way to point to the `node_modules` directory
        // for the library bin (not the user's node_modules, which is the
        // process.cwd prefixed node_modules above).
        path.resolve(path.dirname(require.resolve('webpack')), '../../'),

      ],
      extensions: [".js", ".elm", ".scss", ".png", ".html"]
    },
    module: {
      rules: [
        {
          test: /\.js$/,
          exclude: /node_modules/,
          use: {
            loader: require.resolve("babel-loader")
          }
        },
        {
          test: /\.scss$/,
          exclude: [/elm-stuff/],
          // see https://github.com/webpack-contrib/css-loader#url
          loaders: [
            require.resolve("style-loader"),
            require.resolve("css-loader"),
            require.resolve("sass-loader")
          ]
        },
        {
          test: /\.css$/,
          exclude: [/elm-stuff/],
          loaders: [
            require.resolve("style-loader"),
            require.resolve("css-loader")
          ]
        },
        {
          test: /\.(ttf|eot|svg)(\?v=[0-9]\.[0-9]\.[0-9])?$/,
          exclude: [/elm-stuff/, /node_modules/],
          loader: require.resolve("file-loader")
        }
      ]
    }
  };
  if (production) {
    return merge(common, {
      entry: "./index.js",
      optimization: {
        minimizer: [
          new TerserPlugin({
            parallel: true,
            /*
            // TODO: Find a way to only apply this to files generated by Elm.
            test: /\.elm$/i,

            // The following options are suggested by Evan.
            // See https://github.com/elm/compiler/blob/master/hints/optimize.md#instructions
            terserOptions: {
              compress: {
                "pure_funcs": ["F2", "F3", "F4", "F5", "F6", "F7", "F8", "F9", "A2", "A3", "A4", "A5", "A6", "A7", "A8", "A9"],
                "pure_getters": true,
                "keep_fargs": false,
                "unsafe_comps": true,
                "unsafe": true
              },
              mangle: true,
            }
            */
          }),
        ]
      },
      plugins: [
        new webpack.ProgressPlugin({
          entries: true,
          modules: true,
          modulesCount: 100,
          profile: true,
          handler: (percentage, message, ...args) => {
            printProgress(`${Math.floor(percentage * 100)}%`, message);
          }
        }),
        new PrerenderSPAPlugin({
          staticDir: path.join(process.cwd(), "dist"),
          routes: routes.map(r => `/${r}`),

          renderer: new PrerenderSPAPlugin.PuppeteerRenderer({
            renderAfterDocumentEvent: "prerender-trigger",
            headless: true,
            devtools: false,
          }),

          postProcess: renderedRoute => {
            renderedRoute.html = replaceBaseAndLinks(
              renderedRoute.html,
              renderedRoute.route
            )

            return renderedRoute
          }
        })
      ],
      module: {
        rules: [
          {
            test: /\.elm$/,
            exclude: [/elm-stuff/, /node_modules/],
            use: {
              loader: require.resolve("elm-webpack-loader"),
              options: {
                optimize: true
              }
            }
          }
        ]
      }
    });
  } else {
    return merge(common, {
      entry: [
        hmrClientPath(),
        "./index.js",
      ],
      plugins: [
        new webpack.NamedModulesPlugin(),
        new webpack.HotModuleReplacementPlugin(),
        // Prevents compilation errors causing the hot loader to lose state
        new webpack.NoEmitOnErrorsPlugin(),
      ],
      module: {
        rules: [
          {
            test: /\.elm$/,
            exclude: [/elm-stuff/, /node_modules/],
            use: [
              { loader: require.resolve("elm-hot-webpack-loader") },
              {
                loader: require.resolve("elm-webpack-loader"),
                options: {
                  debug: debug,
                  forceWatch: true
                }
              }
            ]
          }
        ]
      }
    });
  }
}

function hmrClientPath() {
  var ansiColors = {
    reset: ['ffffff', 'transparent'], // [FOREGROUD_COLOR, BACKGROUND_COLOR]
    black: '000',
    red: 'c91b00',
    green: '00c200',
    yellow: 'c7c400',
    blue: '0225c7',
    magenta: 'c930c7',
    cyan: '00c5c7',
    lightgrey: 'f0f0f0',
    darkgrey: '888'
  };
  var overlayStyles = {
    // options from https://github.com/webpack-contrib/webpack-hot-middleware/blob/master/client-overlay.js

    background: 'rgba(0,0,0,0.90)',
    color: '#e8e8e8',
    lineHeight: '1.6',
    whiteSpace: 'pre-wrap',
    fontFamily: 'Menlo, Consolas, monospace',
    fontSize: '16px',
    // position: 'fixed',
    // zIndex: 9999,
    // padding: '10px',
    // left: 0,
    // right: 0,
    // top: 0,
    // bottom: 0,
    // overflow: 'auto',
    // dir: 'ltr',
    // textAlign: 'left',
  };
  return `${require.resolve("webpack-hot-middleware/client")}?ansiColors=${encodeURIComponent(JSON.stringify(ansiColors))}&overlayStyles=${encodeURIComponent(JSON.stringify(overlayStyles))}`;
}


function cleanRoute(route) {
  return route.replace(/(^\/|\/$)/, "")
}


function pathToRoot(cleanedRoute) {
  return cleanedRoute === ""
    ? cleanedRoute
    : cleanedRoute
      .split("/")
      .map(_ => "..")
      .join("/")
      .replace(/\.$/, "./")
}


function replaceBaseAndLinks(html, route) {
  const cleanedRoute = cleanRoute(route)

  const href = cleanedRoute === '' ? './' : pathToRoot(cleanedRoute)
  return (html || "").replace(`<base href="/"`, `<base href="${href}"`)
}<|MERGE_RESOLUTION|>--- conflicted
+++ resolved
@@ -56,23 +56,17 @@
     log: console.log, path: '/__webpack_hmr'
   }))
 
-<<<<<<< HEAD
-=======
   app.get('/elm-pages-dev-server-options', function (req, res) {
     res.json({ elmDebugger: debug });
   });
 
->>>>>>> bca521a9
   app.use("*", function (req, res, next) {
     // don't know why this works, but it does
     // see: https://github.com/jantimon/html-webpack-plugin/issues/145#issuecomment-170554832
     const filename = path.join(compiler.outputPath, "index.html");
-<<<<<<< HEAD
-=======
     const route = req.originalUrl.replace(/(\w)\/$/, "$1").replace(/^\//, "");
     const isPage = routes.includes(route);
 
->>>>>>> bca521a9
     compiler.outputFileSystem.readFile(filename, function (err, result) {
       if (err) {
         return next(err);
